use crate::{
    dom_types,
    dom_types::{El, Namespace},
    routing, util, websys_bridge,
};
use futures::{future, Future};
use std::{cell::RefCell, collections::HashMap, panic, rc::Rc};
use wasm_bindgen::closure::Closure;
use wasm_bindgen::JsValue;
use wasm_bindgen_futures::future_to_promise;
use web_sys::{Document, Element, Event, EventTarget, Window};

#[derive(Clone, Copy, PartialEq, Eq, Debug)]
pub enum ShouldRender {
    Render,
    Skip,
}

impl Default for ShouldRender {
    fn default() -> Self {
        ShouldRender::Render
    }
}

pub enum Effect<Ms> {
    Msg(Ms),
    FutureNoMsg(Box<dyn Future<Item = (), Error = ()> + 'static>),
    FutureMsg(Box<dyn Future<Item = Ms, Error = Ms> + 'static>),
}

impl<Ms> From<Ms> for Effect<Ms> {
    fn from(message: Ms) -> Self {
        Effect::Msg(message)
    }
}

impl<Ms> Effect<Ms> {
    /// Apply a function to the message. If the effect is a future, the map function
    /// will be called after the future is finished running.
    pub fn map<F, Ms2>(self, f: F) -> Effect<Ms2>
    where
        Ms: 'static,
        Ms2: 'static,
        F: Fn(Ms) -> Ms2 + 'static,
    {
        match self {
            Effect::Msg(msg) => Effect::Msg(f(msg)),
            Effect::FutureNoMsg(fut) => Effect::FutureNoMsg(fut),
            Effect::FutureMsg(fut) => Effect::FutureMsg(Box::new(fut.then(move |res| {
                let res = res.map(&f).map_err(&f);
                future::result(res)
            }))),
        }
    }
}

pub struct Update<Ms> {
    should_render: ShouldRender,
    effect: Option<Effect<Ms>>,
}

impl<Ms> From<ShouldRender> for Update<Ms> {
    fn from(should_render: ShouldRender) -> Self {
        Self {
            should_render,
            effect: None,
        }
    }
}

impl<Ms> Default for Update<Ms> {
    fn default() -> Self {
        Self::from(ShouldRender::Render)
    }
}

impl<Ms> Update<Ms> {
    pub fn with_msg(effect_msg: Ms) -> Self {
        Self {
            effect: Some(effect_msg.into()),
            ..Default::default()
        }
    }

    pub fn with_future<F>(future: F) -> Self
    where
        F: Future<Item = (), Error = ()> + 'static,
    {
        Self {
            effect: Some(Effect::FutureNoMsg(Box::new(future))),
            ..Default::default()
        }
    }

    pub fn with_future_msg<F>(future: F) -> Self
    where
        F: Future<Item = Ms, Error = Ms> + 'static,
    {
        Self {
            effect: Some(Effect::FutureMsg(Box::new(future))),
            ..Default::default()
        }
    }

    /// Modify this Update to skip rendering
    pub fn skip(mut self) -> Self {
        self.should_render = ShouldRender::Skip;
        self
    }

    /// Force rendering for this Update. Cancels `skip()`.
    pub fn render(mut self) -> Self {
        self.should_render = ShouldRender::Render;
        self
    }

    /// Apply a function to the message produced by the update effect, if one is present.
    /// If the effect is a future, the map function will be called after the future is
    /// finished running.
    pub fn map<F, Ms2>(self, f: F) -> Update<Ms2>
    where
        Ms: 'static,
        Ms2: 'static,
        F: Fn(Ms) -> Ms2 + 'static,
    {
        let Update {
            should_render,
            effect,
        } = self;
        let effect = effect.map(|effect| effect.map(f));
        Update {
            should_render,
            effect,
        }
    }
}

type UpdateFn<Ms, Mdl> = fn(Ms, &mut Mdl) -> Update<Ms>;
type ViewFn<Ms, Mdl> = fn(&Mdl) -> El<Ms>;
type RoutesFn<Ms> = fn(&crate::routing::Url) -> Ms;
type WindowEvents<Ms, Mdl> = fn(&Mdl) -> Vec<dom_types::Listener<Ms>>;
type MsgListeners<Ms> = Vec<Box<Fn(&Ms)>>;

pub struct Mailbox<Message: 'static> {
    func: Rc<Fn(Message)>,
}

impl<Ms> Mailbox<Ms> {
    pub fn new(func: impl Fn(Ms) + 'static) -> Self {
        Mailbox {
            func: Rc::new(func),
        }
    }

    pub fn send(&self, message: Ms) {
        (self.func)(message)
    }
}

impl<Ms> Clone for Mailbox<Ms> {
    fn clone(&self) -> Self {
        Mailbox {
            func: self.func.clone(),
        }
    }
}

// TODO: Examine what needs to be ref cells, rcs etc

type StoredPopstate = RefCell<Option<Closure<FnMut(Event)>>>;

/// Used as part of an interior-mutability pattern, ie Rc<RefCell<>>
pub struct AppData<Ms: Clone + 'static, Mdl> {
    // Model is in a RefCell here so we can modify it in self.update().
    pub model: RefCell<Mdl>,
    main_el_vdom: RefCell<Option<El<Ms>>>,
    pub popstate_closure: StoredPopstate,
    pub routes: RefCell<Option<RoutesFn<Ms>>>,
    window_listeners: RefCell<Vec<dom_types::Listener<Ms>>>,
    msg_listeners: RefCell<MsgListeners<Ms>>,
}

pub struct AppCfg<Ms: Clone + 'static, Mdl: 'static> {
    document: web_sys::Document,
    mount_point: web_sys::Element,
    pub update: UpdateFn<Ms, Mdl>,
    view: ViewFn<Ms, Mdl>,
    window_events: Option<WindowEvents<Ms, Mdl>>,
}

pub struct App<Ms: Clone + 'static, Mdl: 'static> {
    /// Stateless app configuration
    pub cfg: Rc<AppCfg<Ms, Mdl>>,
    /// Mutable app state
    pub data: Rc<AppData<Ms, Mdl>>,
}

impl<Ms: Clone + 'static, Mdl: 'static> ::std::fmt::Debug for App<Ms, Mdl> {
    fn fmt(&self, f: &mut ::std::fmt::Formatter) -> ::std::fmt::Result {
        write!(f, "App")
    }
}

fn find_mount_point(id: &str) -> Element {
    let window = util::window();
    let document = window.document().expect("Can't find the window's document");

    // We log an error instead of relying on panic/except due to the panic hook not yet
    // being active.
    document.get_element_by_id(id).unwrap_or_else(|| {
        let text = format!(
            concat!(
                "Can't find parent div with id={:?} (defaults to \"app\", or can be set with the .mount() method)",
            ),
            id,
        );

        crate::error(&text);
        panic!(text);
    })
}

#[derive(Clone)]
pub struct AppBuilder<Ms: Clone + 'static, Mdl: 'static> {
    model: Mdl,
    update: UpdateFn<Ms, Mdl>,
    view: ViewFn<Ms, Mdl>,
    parent_div_id: Option<&'static str>,
    routes: Option<RoutesFn<Ms>>,
    window_events: Option<WindowEvents<Ms, Mdl>>,
}

impl<Ms: Clone, Mdl> AppBuilder<Ms, Mdl> {
    pub fn mount(mut self, id: &'static str) -> Self {
        self.parent_div_id = Some(id);
        self
    }

    pub fn routes(mut self, routes: RoutesFn<Ms>) -> Self {
        self.routes = Some(routes);
        self
    }

    pub fn window_events(mut self, evts: WindowEvents<Ms, Mdl>) -> Self {
        self.window_events = Some(evts);
        self
    }

    pub fn finish(self) -> App<Ms, Mdl> {
        let parent_div_id = self.parent_div_id.unwrap_or("app");

        App::new(
            self.model,
            self.update,
            self.view,
            find_mount_point(parent_div_id),
            self.routes,
            self.window_events,
        )
    }
}

/// We use a struct instead of series of functions, in order to avoid passing
/// repetitive sequences of parameters.
impl<Ms: Clone, Mdl> App<Ms, Mdl> {
    pub fn build(
        model: Mdl,
        update: UpdateFn<Ms, Mdl>,
        view: ViewFn<Ms, Mdl>,
    ) -> AppBuilder<Ms, Mdl> {
        AppBuilder {
            model,
            update,
            view,
            parent_div_id: None,
            routes: None,
            window_events: None,
        }
    }

    fn new(
        model: Mdl,
        update: UpdateFn<Ms, Mdl>,
        view: ViewFn<Ms, Mdl>,
        mount_point: Element,
        routes: Option<RoutesFn<Ms>>,
        window_events: Option<WindowEvents<Ms, Mdl>>,
    ) -> Self {
        let window = util::window();
        let document = window.document().expect("Can't find the window's document");

        Self {
            cfg: Rc::new(AppCfg {
                document,
                mount_point,
                update,
                view,
                window_events,
            }),
            data: Rc::new(AppData {
                model: RefCell::new(model),
                // This is filled for the first time in run()
                main_el_vdom: RefCell::new(None),
                popstate_closure: RefCell::new(None),
                routes: RefCell::new(routes),
                window_listeners: RefCell::new(Vec::new()),
                msg_listeners: RefCell::new(Vec::new()),
            }),
        }
    }

    /// App initialization: Collect its fundamental components, setup, and perform
    /// an initial render.
    pub fn run(self) -> Self {
        // Our initial render. Can't initialize in new due to mailbox() requiring self.
        // TODO: maybe have view take an update instead of whole app?
        // TODO: There's a lot of DRY between here and update.
        //    let mut topel_vdom = (app.data.view)(app.clone(), model.clone());

        let window = util::window();

        let mut topel_vdom = (self.cfg.view)(&self.data.model.borrow());

        // TODO: use window events
        if self.cfg.window_events.is_some() {
            setup_window_listeners(
                &util::window(),
                &mut Vec::new(),
                // TODO:
                // Fix this. Bug where if we try to add initial listeners,
                // we get many runtime panics. Workaround is to wait until
                // app.update, which means an event must be triggered
                // prior to window listeners working.
                &mut Vec::new(),
                // &mut (window_events)(model),
                &self.mailbox(),
            );
        }

        let document = window.document().expect("Problem getting document");
        setup_input_listeners(&mut topel_vdom);
        setup_websys_el_and_children(&document, &mut topel_vdom);

        attach_listeners(&mut topel_vdom, &self.mailbox());

        // Attach all children: This is where our initial render occurs.
        websys_bridge::attach_el_and_children(&mut topel_vdom, &self.cfg.mount_point);

        self.data.main_el_vdom.replace(Some(topel_vdom));

        // Update the state on page load, based
        // on the starting URL. Must be set up on the server as well.
        if let Some(routes) = self.data.routes.borrow().clone() {
            // ignore clippy re clone() on copy
            routing::setup_popstate_listener(&routing::initial(self.clone(), routes), routes);
            routing::setup_link_listener(&self, routes);
        }

        // Allows panic messages to output to the browser console.error.
        panic::set_hook(Box::new(console_error_panic_hook::hook));

        self
    }

    /// This runs whenever the state is changed, ie the user-written update function is called.
    /// It updates the state, and any DOM elements affected by this change.
    /// todo this is where we need to compare against differences and only update nodes affected
    /// by the state change.
    ///
    /// We re-create the whole virtual dom each time (Is there a way around this? Probably not without
    /// knowing what vars the model holds ahead of time), but only edit the rendered, web_sys dom
    /// for things that have been changed.
    /// We re-render the virtual DOM on every change, but (attempt to) only change
    /// the actual DOM, via web_sys, when we need.
    /// The model stored in inner is the old model; updated_model is a newly-calculated one.
    pub fn update_inner(
        &self,
        message: Ms,
    ) -> Option<Box<dyn Future<Item = (), Error = ()> + 'static>> {
        for l in self.data.msg_listeners.borrow().iter() {
            (l)(&message)
        }

        let Update {
            should_render,
            effect,
        } = (self.cfg.update)(message, &mut self.data.model.borrow_mut());

        if let Some(window_events) = self.cfg.window_events {
            let mut new_listeners = (window_events)(&self.data.model.borrow());
            setup_window_listeners(
                &util::window(),
                &mut self.data.window_listeners.borrow_mut(),
                //                &mut Vec::new(),
                &mut new_listeners,
                &self.mailbox(),
            );
            self.data.window_listeners.replace(new_listeners);
        }

        if should_render == ShouldRender::Render {
            // Create a new vdom: The top element, and all its children. Does not yet
            // have associated web_sys elements.
            let mut topel_new_vdom = (self.cfg.view)(&self.data.model.borrow());

            let mut old_vdom = self
                .data
                .main_el_vdom
                .borrow_mut()
                .take()
                .expect("missing main_el_vdom");

            // Detach all old listeners before patching. We'll re-add them as required during patching.
            // We'll get a runtime panic if any are left un-removed.
            detach_listeners(&mut old_vdom);

            patch(
                &self.cfg.document,
                old_vdom,
                &mut topel_new_vdom,
                &self.cfg.mount_point,
                None,
                &self.mailbox(),
            );

            // Now that we've re-rendered, replace our stored El with the new one;
            // it will be used as the old El next time.
            self.data.main_el_vdom.borrow_mut().replace(topel_new_vdom);
        }

        if let Some(effect) = effect {
            match effect {
                Effect::Msg(msg) => self.update_inner(msg),

                Effect::FutureNoMsg(fut) => Some(fut),

                Effect::FutureMsg(fut) => {
                    let self2 = self.clone();
                    Some(Box::new(fut.then(move |res| {
                        // Collapse Ok(Msg) and Err(Msg) to a Msg.
                        let msg = res.unwrap_or_else(std::convert::identity);
                        // Get next Some(future)
                        let fut2 = self2.update_inner(msg);
                        // We need to return a future anyway, so if we don't have one,
                        // return a trivial one
                        fut2.unwrap_or_else(|| Box::new(future::ok(())))
                    })))
                }
            }
        } else {
            None
        }
    }

    pub fn update(&self, message: Ms) {
        self.update_inner(message)
            .map(|fut| future_to_promise(fut.then(|_res| future::ok(JsValue::UNDEFINED))));
    }

    pub fn add_message_listener<F>(&self, listener: F)
    where
        F: Fn(&Ms) + 'static,
    {
        self.data
            .msg_listeners
            .borrow_mut()
            .push(Box::new(listener));
    }

    fn mailbox(&self) -> Mailbox<Ms> {
        let cloned = self.clone();
        Mailbox::new(move |message| {
            cloned.update(message);
        })
    }
}

/// Set up controlled components: Input, Select, and TextArea elements must stay in sync with the
/// model; don't let them get out of sync from typing or other events, which can occur if a change
/// doesn't trigger a re-render, or if something else modifies them using a side effect.
/// Handle controlled inputs: Ie force sync with the model.
fn setup_input_listener<Ms>(el: &mut El<Ms>)
where
    Ms: Clone + 'static,
{
    if el.tag == dom_types::Tag::Input
        || el.tag == dom_types::Tag::Select
        || el.tag == dom_types::Tag::TextArea
    {
        let listener = if let Some(checked) = el.attrs.vals.get(&dom_types::At::Checked) {
            let checked_bool = match checked.as_ref() {
                "true" => true,
                "false" => false,
                _ => panic!("checked must be true or false."),
            };
            dom_types::Listener::new_control_check(checked_bool)
        } else if let Some(control_val) = el.attrs.vals.get(&dom_types::At::Value) {
            dom_types::Listener::new_control(control_val.to_string())
        } else {
            // If Value is not specified, force the field to be blank.
            dom_types::Listener::new_control("".to_string())
        };
        el.listeners.push(listener); // Add to the El, so we can deattach later.
    }
}

// Create the web_sys element; add it to the working tree; store it in its corresponding vdom El.
fn setup_websys_el<Ms>(document: &Document, el: &mut El<Ms>)
where
    Ms: Clone + 'static,
{
    if el.el_ws.is_none() {
        el.el_ws = Some(websys_bridge::make_websys_el(el, document));
    }
}

/// Recursively sets up input listeners
fn setup_input_listeners<Ms>(el_vdom: &mut El<Ms>)
where
    Ms: Clone + 'static,
{
    el_vdom.walk_tree_mut(setup_input_listener);
}

/// Recursively sets up web_sys elements
fn setup_websys_el_and_children<Ms>(document: &Document, el: &mut El<Ms>)
where
    Ms: Clone + 'static,
{
    el.walk_tree_mut(|el| setup_websys_el(document, el));
}

impl<Ms: Clone, Mdl> Clone for App<Ms, Mdl> {
    fn clone(&self) -> Self {
        App {
            cfg: Rc::clone(&self.cfg),
            data: Rc::clone(&self.data),
        }
    }
}

/// Recursively attach all event-listeners. Run this after creating fresh elements.
fn attach_listeners<Ms: Clone>(el: &mut dom_types::El<Ms>, mailbox: &Mailbox<Ms>) {
    el.walk_tree_mut(|el| {
        if let Some(el_ws) = el.el_ws.as_ref() {
            for listener in &mut el.listeners {
                // todo ideally we unify attach as one method
                if listener.control_val.is_some() || listener.control_checked.is_some() {
                    listener.attach_control(&el_ws);
                } else {
                    listener.attach(el_ws, mailbox.clone());
                }
            }
        }
    });
}

/// Recursively detach event-listeners. Run this before patching.
fn detach_listeners<Ms: Clone>(el: &mut dom_types::El<Ms>) {
    el.walk_tree_mut(|el| {
        if let Some(el_ws) = el.el_ws.as_ref() {
            for listener in &mut el.listeners {
                listener.detach(el_ws);
            }
        }
    });
}

/// We reattach all listeners, as with normal Els, since we have no
/// way of diffing them.
fn setup_window_listeners<Ms: Clone>(
    window: &Window,
    old: &mut Vec<dom_types::Listener<Ms>>,
    new: &mut Vec<dom_types::Listener<Ms>>,
    mailbox: &Mailbox<Ms>,
) {
    for listener in old {
        listener.detach(window);
    }

    for listener in new {
        listener.attach(window, mailbox.clone());
    }
}

fn patch<'a, Ms: Clone>(
    document: &Document,
    mut old: El<Ms>,
    new: &'a mut El<Ms>,
    parent: &web_sys::Node,
    next_node: Option<web_sys::Node>,
    mailbox: &Mailbox<Ms>,
) -> Option<&'a web_sys::Node> {
    // Old_el_ws is what we're patching, with items from the new vDOM el; or replacing.
    // TODO: Current sceme is that if the parent changes, redraw all children...
    // TODO: fix this later.
    // We make an assumption that most of the page is not dramatically changed
    // by each event, to optimize.

    // Assume all listeners have been removed from the old el_ws (if any), and the
    // old el vdom's elements are still attached.

    // take removes the interior value from the Option; otherwise we run into problems
    // about not being able to remove from borrowed content.
    // We remove it from the old el_vodom now, and at the end... add it to the new one.
    // We don't run attach_children() when patching, hence this approach.

    if old != *new {
        // At this step, we already assume we have the right element - either
        // by entering this func directly for the top-level, or recursively after
        // analyzing children

        // If the tag's different, we must redraw the element and its children; there's
        // no way to patch one element type into another.
        // TODO: forcing a rerender for differnet listeners is inefficient
        // TODO:, but I'm not sure how to patch them.
        if new.empty && !old.empty {
            let old_el_ws = old
                .el_ws
                .take()
                .expect("old el_ws missing in call to unmount_actions");

            parent
                .remove_child(&old_el_ws)
                .expect("Problem removing old we_el when updating to empty");
            if let Some(unmount_actions) = &mut old.hooks.will_unmount {
                unmount_actions(&old_el_ws)
            }
            return None;
        // If new and old are empty, we don't need to do anything.
        } else if new.empty && old.empty {
            return None;
        }
        // Namespaces can't be patched, since they involve create_element_ns instead of create_element.
        // Something about this element itself is different: patch it.
        else if old.tag != new.tag
            || old.namespace != new.namespace
            || old.empty != new.empty
            || old.text.is_some() != new.text.is_some()
        {
            // TODO: DRY here between this and later in func.

            let old_el_ws = old.el_ws.take();

            if let Some(unmount_actions) = &mut old.hooks.will_unmount {
                unmount_actions(
                    old_el_ws
                        .as_ref()
                        .expect("old el_ws missing in call to unmount_actions"),
                );
            }

            // todo: Perhaps some of this next segment should be moved to websys_bridge
            setup_websys_el_and_children(document, new);
            websys_bridge::attach_children(new);

            let new_el_ws = new.el_ws.as_ref().expect("Missing websys el");

            if old.empty {
                parent
                    .insert_before(new_el_ws, next_node.as_ref())
                    .expect("Problem adding element to replace previously empty one");
            } else {
                parent
                    .replace_child(
                        new_el_ws,
                        &old_el_ws.expect("old el_ws missing in call to replace_child"),
                    )
                    .expect("Problem replacing element");
            }

            // Perform side-effects specified for mounting.
            if let Some(mount_actions) = &mut new.hooks.did_mount {
                mount_actions(new_el_ws);
            }

            attach_listeners(new, &mailbox);
            // We've re-rendered this child and all children; we're done with this recursion.
            return new.el_ws.as_ref();
        } else {
            // Patch parts of the Element.
            let old_el_ws = old
                .el_ws
                .as_ref()
                .expect("missing old el_ws when patching non-empty el")
                .clone();
            websys_bridge::patch_el_details(&mut old, new, &old_el_ws);
        }
    }

    if old.empty && new.empty {
        return None;
    }

    let old_el_ws = old.el_ws.take().unwrap();

    // Before running patch, assume we've removed all listeners from the old element.
    // Perform this attachment after we've verified we can patch this element, ie
    // it has the same tag - otherwise  we'd have to detach after the parent.remove_child step.
    // Note that unlike the attach_listeners function, this only attaches for the current
    // element.
    for listener in &mut new.listeners {
        if listener.control_val.is_some() || listener.control_checked.is_some() {
            listener.attach_control(&old_el_ws);
        } else {
            listener.attach(&old_el_ws, mailbox.clone());
        }
    }

    let num_children_in_both = old.children.len().min(new.children.len());
    let mut old_children_iter = old.children.into_iter();
    let mut new_children_iter = new.children.iter_mut();

    let mut last_visited_node: Option<web_sys::Node> = None;

    // Not using .zip() here to make sure we don't miss any of the children when one array is
    // longer than the other.
    for _i in 0..num_children_in_both {
        let child_old = old_children_iter.next().unwrap();
        let child_new = new_children_iter.next().unwrap();

        // If a key's specified, use it to match the child
        // There can be multiple optomizations, but assume one key. If there are multiple
        // keys, use the first (There should only be one, but no constraints atm).
        //        if let Some(key) = child_new.key() {
        //            let _matching = old.children.iter().filter(|c| c.key() == Some(key));
        //            // todo continue implementation: Patch and re-order.
        //        }

        //                match old.children.get(i_new) {
        //            Some(child_old) => {
        //                // todo: This approach is still inefficient use of key, since it overwrites
        //                // todo non-matching keys, preventing them from being found later.
        //                if let Some(key) = child_new.key() {
        //                    if child_old.key() == Some(key) {
        //                        continue
        //                    }
        //                }
        //
        //                // Don't compare equality here; we do that at the top of this function
        //                // in the recursion.
        //                patch(document, &mut child_old.clone(), child_new, &old_el_ws, &mailbox);
        //                old_children_patched.push(child_old.id.expect("Can't find child's id"));
        //            },
        //            None => {
        //                // We ran out of old children to patch; create new ones.
        //                websys_bridge::attach_el_and_children(child_new, &old_el_ws);
        //                let mut child_new = child_new;
        //                attach_listeners(&mut child_new, &mailbox);
        //            }
        //        }

        // Don't compare equality here; we do that at the top of this function
        // in the recursion.
        if let Some(new_el_ws) = patch(
            document,
            child_old,
            child_new,
            &old_el_ws,
            match last_visited_node.as_ref() {
                Some(node) => node.next_sibling(),
                None => old_el_ws.first_child(),
            },
            &mailbox,
        ) {
            last_visited_node = Some(new_el_ws.clone());
        }
    }

    // Now one of the iterators is entirely consumed, and any items left in one iterator
    // don't have any matching items in the other.

    while let Some(child_new) = new_children_iter.next() {
        // We ran out of old children to patch; create new ones.
        setup_websys_el_and_children(document, child_new);
        websys_bridge::attach_el_and_children(child_new, &old_el_ws);
        attach_listeners(child_new, &mailbox);
    }

    //    // Now pair up children as best we can.
    //    // If there are the same number of children, assume there's a 1-to-1 mapping,
    //    // where we will not add or remove any; but patch as needed.
    //    let avail_old_children = &mut old.children;
    //    let mut prev_child: Option<web_sys::Node> = None;
    //    let mut best_match;
    ////    let mut t;
    //    for (i_new, child_new) in new.children.iter_mut().enumerate() {
    //        if avail_old_children.is_empty() {
    //            // One or more new children has been added, or much content has
    //            // changed, or we've made a mistake: Attach new children.
    //            websys_bridge::attach_els(child_new, &old_el_ws);
    //            let mut child_new = child_new;
    //            attach_listeners(&mut child_new, &mailbox);
    //
    //        } else {
    //            // We still have old children to pick a match from. If we pick
    //            // incorrectly, or there is no "good" match, we'll have some
    //            // patching and/or attaching (rendering) to do in subsequent recursions.
    //            let mut scores: Vec<(u32, f32)> = avail_old_children
    //                .iter()
    //                .enumerate()
    //                .map(|(i_old, c_old)| (c_old.id.unwrap(), match_score(c_old, i_old, child_new, i_new)))
    //                .collect();
    //
    //            // should put highest score at the end.
    //            scores.sort_by(|b, a| b.1.partial_cmp(&a.1).unwrap());
    //
    //            // Sorting children vice picking the best one makes this easier to handle
    //            // without irking the borrow checker, despite appearing less counter-intuitive,
    //            // due to the convenient pop method.
    //            avail_old_children.sort_by(|b, a| {
    //                scores
    //                    .iter()
    //                    .find(|s| s.0 == b.id.unwrap())
    //                    .unwrap()
    //                    .1
    //                    .partial_cmp(&scores.iter().find(|s| s.0 == a.id.unwrap()).unwrap().1)
    //                    .unwrap()
    //            });
    //
    //            best_match = avail_old_children.pop().expect("Problem popping");

    // Now purge any existing no-longer-needed children; they're not part of the new vdom.
    while let Some(mut child) = old_children_iter.next() {
        let child_el_ws = child.el_ws.take().expect("Missing child el_ws");

        // TODO: DRY here between this and earlier in func
        if let Some(unmount_actions) = &mut child.hooks.will_unmount {
            unmount_actions(&child_el_ws)
        }

        // todo get to the bottom of this
        match old_el_ws.remove_child(&child_el_ws) {
            Ok(_) => {}
            Err(_) => {
                crate::log("Minor error patching html element. (remove)");
            }
        }
    }

    new.el_ws = Some(old_el_ws);
    new.el_ws.as_ref()
}

/// Update app state directly, ie not from a Listener/event.
//pub fn update<Ms>(message: Ms {  // todo deal with this.
//    let mailbox = Mailbox::new(move |msg| {
//        app.update(msg);
//    });
//    mailbox.send(message);
//}

pub trait _Attrs: PartialEq + ToString {
    fn vals(self) -> HashMap<String, String>;
}

pub trait _Style: PartialEq + ToString {
    fn vals(self) -> HashMap<String, String>;
}

pub trait _Listener<Ms>: Sized {
    fn attach<T: AsRef<EventTarget>>(&mut self, el_ws: &T, mailbox: Mailbox<Ms>);
    fn detach<T: AsRef<EventTarget>>(&self, el_ws: &T);
}

/// WIP towards a modular VDOM
/// Assumes dependency on web_sys.
// TODO:: Do we need <Ms> ?
pub trait _DomEl<Ms>: Sized + PartialEq + DomElLifecycle {
    type Tg: PartialEq + ToString; // TODO: tostring
    type At: _Attrs;
    type St: _Style;
    type Ls: _Listener<Ms>;
    type Tx: PartialEq + ToString + Clone + Default;

    // Fields
    fn tag(self) -> Self::Tg;
    fn attrs(self) -> Self::At;
    fn style(self) -> Self::St;
    fn listeners(self) -> Vec<Self::Ls>;
    fn text(self) -> Option<Self::Tx>;
    fn children(self) -> Vec<Self>;
    fn websys_el(self) -> Option<web_sys::Element>;
    fn id(self) -> Option<u32>;
    // TODO: tying to dom_types is temp - defeats the urpose of the trait
    fn namespace(self) -> Option<Namespace>;

    // Methods
    fn empty(self) -> Self;

    // setters
    fn set_id(&mut self, id: Option<u32>);
    fn set_websys_el(&mut self, el: Option<Element>);
}

pub trait DomElLifecycle {
    fn did_mount(self) -> Option<Box<FnMut(&Element)>>;
    fn did_update(self) -> Option<Box<FnMut(&Element)>>;
    fn will_unmount(self) -> Option<Box<FnMut(&Element)>>;
}

#[cfg(test)]
pub mod tests {
    use wasm_bindgen_test::*;
    wasm_bindgen_test_configure!(run_in_browser);

    use super::*;

    use crate as seed; // required for macros to work.
    use crate::{class, prelude::*};
    use wasm_bindgen::JsCast;
    use web_sys::{Node, Text};

    #[derive(Clone, Debug)]
    enum Msg {}

    fn call_patch(
        doc: &Document,
        parent: &Element,
        mailbox: &Mailbox<Msg>,
        old_vdom: El<Msg>,
        mut new_vdom: El<Msg>,
    ) -> El<Msg> {
        patch(&doc, old_vdom, &mut new_vdom, parent, None, mailbox);
        new_vdom
    }

    fn iter_nodelist(list: web_sys::NodeList) -> impl Iterator<Item = Node> {
        (0..list.length()).map(move |i| list.item(i).unwrap())
    }

    fn iter_child_nodes(node: &Node) -> impl Iterator<Item = Node> {
        iter_nodelist(node.child_nodes())
    }

    #[wasm_bindgen_test]
    fn el_added() {
        let mailbox = Mailbox::new(|_msg: Msg| {});

        let doc = util::document();
        let parent = doc.create_element("div").unwrap();

        let mut vdom = El::empty(seed::dom_types::Tag::Div);
        setup_websys_el(&doc, &mut vdom);
        // clone so we can keep using it after vdom is modified
        let old_ws = vdom.el_ws.as_ref().unwrap().clone();
        parent.append_child(&old_ws).unwrap();

        assert_eq!(parent.children().length(), 1);
        assert_eq!(old_ws.child_nodes().length(), 0);

        vdom = call_patch(&doc, &parent, &mailbox, vdom, div!["text"]);
        assert_eq!(parent.children().length(), 1);
        assert!(old_ws.is_same_node(parent.first_child().as_ref()));
        assert_eq!(old_ws.child_nodes().length(), 1);
        assert_eq!(
            old_ws.first_child().unwrap().text_content().unwrap(),
            "text"
        );

        call_patch(
            &doc,
            &parent,
            &mailbox,
            vdom,
            div!["text", "more text", vec![li!["even more text"]]],
        );

        assert_eq!(parent.children().length(), 1);
        assert!(old_ws.is_same_node(parent.first_child().as_ref()));
        assert_eq!(old_ws.child_nodes().length(), 3);
        assert_eq!(
            old_ws
                .child_nodes()
                .item(0)
                .unwrap()
                .text_content()
                .unwrap(),
            "text"
        );
        assert_eq!(
            old_ws
                .child_nodes()
                .item(1)
                .unwrap()
                .text_content()
                .unwrap(),
            "more text"
        );
        let child3 = old_ws.child_nodes().item(2).unwrap();
        assert_eq!(child3.node_name(), "LI");
        assert_eq!(child3.text_content().unwrap(), "even more text");
    }

    #[wasm_bindgen_test]
    fn el_removed() {
        let mailbox = Mailbox::new(|_msg: Msg| {});

        let doc = util::document();
        let parent = doc.create_element("div").unwrap();

        let mut vdom = El::empty(seed::dom_types::Tag::Div);
        setup_websys_el(&doc, &mut vdom);
        // clone so we can keep using it after vdom is modified
        let old_ws = vdom.el_ws.as_ref().unwrap().clone();
        parent.append_child(&old_ws).unwrap();

        // First add some child nodes using the vdom
        vdom = call_patch(
            &doc,
            &parent,
            &mailbox,
            vdom,
            div!["text", "more text", vec![li!["even more text"]]],
        );

        assert_eq!(parent.children().length(), 1);
        assert_eq!(old_ws.child_nodes().length(), 3);
        let old_child1 = old_ws.child_nodes().item(0).unwrap();

        // Now test that patch function removes the last 2 nodes
        call_patch(&doc, &parent, &mailbox, vdom, div!["text"]);

        assert_eq!(parent.children().length(), 1);
        assert!(old_ws.is_same_node(parent.first_child().as_ref()));
        assert_eq!(old_ws.child_nodes().length(), 1);
        assert!(old_child1.is_same_node(old_ws.child_nodes().item(0).as_ref()));
    }

    #[wasm_bindgen_test]
    fn el_changed() {
        let mailbox = Mailbox::new(|_msg: Msg| {});

        let doc = util::document();
        let parent = doc.create_element("div").unwrap();

        let mut vdom = El::empty(seed::dom_types::Tag::Div);
        setup_websys_el(&doc, &mut vdom);
        // clone so we can keep using it after vdom is modified
        let old_ws = vdom.el_ws.as_ref().unwrap().clone();
        parent.append_child(&old_ws).unwrap();

        // First add some child nodes using the vdom
        vdom = call_patch(
            &doc,
            &parent,
            &mailbox,
            vdom,
            div![span!["hello"], ", ", span!["world"]],
        );

        assert_eq!(parent.child_nodes().length(), 1);
        assert_eq!(old_ws.child_nodes().length(), 3);

        // Now add some attributes
        call_patch(
            &doc,
            &parent,
            &mailbox,
            vdom,
            div![
                span![class!["first"], "hello"],
                ", ",
                span![class!["second"], "world"],
            ],
        );

        let child1 = old_ws
            .child_nodes()
            .item(0)
            .unwrap()
            .dyn_into::<Element>()
            .unwrap();
        assert_eq!(child1.get_attribute("class"), Some("first".to_string()));
        let child3 = old_ws
            .child_nodes()
            .item(2)
            .unwrap()
            .dyn_into::<Element>()
            .unwrap();
        assert_eq!(child3.get_attribute("class"), Some("second".to_string()));
    }

    /// Test that if the first child was a seed::empty() and it is changed to a non-empty El,
    /// then the new element is inserted at the correct position.
    #[wasm_bindgen_test]
    fn empty_changed_in_front() {
        let mailbox = Mailbox::new(|_msg: Msg| {});

        let doc = util::document();
        let parent = doc.create_element("div").unwrap();

        let mut vdom = El::empty(seed::dom_types::Tag::Div);
        setup_websys_el(&doc, &mut vdom);
        // clone so we can keep using it after vdom is modified
        let old_ws = vdom.el_ws.as_ref().unwrap().clone();
        parent.append_child(&old_ws).unwrap();

        assert_eq!(parent.children().length(), 1);
        assert_eq!(old_ws.child_nodes().length(), 0);

        vdom = call_patch(&doc, &parent, &mailbox, vdom, div![seed::empty(), "b", "c"]);
        assert_eq!(parent.children().length(), 1);
        assert!(old_ws.is_same_node(parent.first_child().as_ref()));
        assert_eq!(
            iter_child_nodes(&old_ws)
                .map(|node| node.text_content().unwrap())
                .collect::<Vec<_>>(),
            &["b", "c"],
        );

        call_patch(&doc, &parent, &mailbox, vdom, div!["a", "b", "c"]);

        assert_eq!(parent.children().length(), 1);
        assert!(old_ws.is_same_node(parent.first_child().as_ref()));
        assert_eq!(
            iter_child_nodes(&old_ws)
                .map(|node| node.text_content().unwrap())
                .collect::<Vec<_>>(),
            &["a", "b", "c"],
        );
    }

    /// Test that if a middle child was a seed::empty() and it is changed to a non-empty El,
    /// then the new element is inserted at the correct position.
    #[wasm_bindgen_test]
    fn empty_changed_in_the_middle() {
        let mailbox = Mailbox::new(|_msg: Msg| {});

        let doc = util::document();
        let parent = doc.create_element("div").unwrap();

        let mut vdom = El::empty(seed::dom_types::Tag::Div);
        setup_websys_el(&doc, &mut vdom);
        // clone so we can keep using it after vdom is modified
        let old_ws = vdom.el_ws.as_ref().unwrap().clone();
        parent.append_child(&old_ws).unwrap();

        assert_eq!(parent.children().length(), 1);
        assert_eq!(old_ws.child_nodes().length(), 0);

        vdom = call_patch(&doc, &parent, &mailbox, vdom, div!["a", seed::empty(), "c"]);
        assert_eq!(parent.children().length(), 1);
        assert!(old_ws.is_same_node(parent.first_child().as_ref()));
        assert_eq!(
            iter_child_nodes(&old_ws)
                .map(|node| node.text_content().unwrap())
                .collect::<Vec<_>>(),
            &["a", "c"],
        );

        call_patch(&doc, &parent, &mailbox, vdom, div!["a", "b", "c"]);

        assert_eq!(parent.children().length(), 1);
        assert!(old_ws.is_same_node(parent.first_child().as_ref()));
        assert_eq!(
            iter_child_nodes(&old_ws)
                .map(|node| node.text_content().unwrap())
                .collect::<Vec<_>>(),
            &["a", "b", "c"],
        );
    }

    /// Test that if the old_el passed to patch was itself an empty, it is correctly patched to a non-empty.
    #[wasm_bindgen_test]
    fn root_empty_changed() {
        let mailbox = Mailbox::new(|_msg: Msg| {});

        let doc = util::document();
        let parent = doc.create_element("div").unwrap();

        let mut vdom = seed::empty();

        vdom = call_patch(&doc, &parent, &mailbox, vdom, div!["a", seed::empty(), "c"]);
        assert_eq!(parent.children().length(), 1);
        let el_ws = vdom.el_ws.as_ref().expect("el_ws missing");
        assert!(el_ws.is_same_node(parent.first_child().as_ref()));
        assert_eq!(
            iter_child_nodes(&el_ws)
                .map(|node| node.text_content().unwrap())
                .collect::<Vec<_>>(),
            &["a", "c"],
        );
    }

<<<<<<< HEAD
    /// Test that the lifecycle hooks are called correctly.
    #[wasm_bindgen_test]
    fn lifecycle_hooks() {
        use std::sync::atomic::{AtomicUsize, Ordering::SeqCst};

=======
    /// Test that an empty->empty transition is handled correctly.
    #[wasm_bindgen_test]
    fn root_empty_to_empty() {
>>>>>>> 79d7bdcb
        let mailbox = Mailbox::new(|_msg: Msg| {});

        let doc = util::document();
        let parent = doc.create_element("div").unwrap();

<<<<<<< HEAD
        let mut vdom = seed::empty();

        let node_ref: Rc<RefCell<Option<Node>>> = Default::default();
        let mount_op_counter: Rc<AtomicUsize> = Default::default();
        let update_counter: Rc<AtomicUsize> = Default::default();

        // A real view() function would recreate these closures on each call.
        // We create the closures once and then clone them, which is hopefully close enough.
        let did_mount_func = {
            let node_ref = node_ref.clone();
            let mount_op_counter = mount_op_counter.clone();
            move |node: &Node| {
                node_ref.borrow_mut().replace(node.clone());
                assert_eq!(
                    mount_op_counter.fetch_add(1, SeqCst),
                    0,
                    "did_mount was called more than once"
                );
            }
        };
        let did_update_func = {
            let update_counter = update_counter.clone();
            move |_node: &Node| {
                update_counter.fetch_add(1, SeqCst);
            }
        };
        let will_unmount_func = {
            let node_ref = node_ref.clone();
            move |_node: &Node| {
                node_ref.borrow_mut().take();
                // If the counter wasn't 1, then either:
                // * did_mount wasn't called - we already check this elsewhere
                // * did_mount was called more than once - we already check this elsewhere
                // * will_unmount was called more than once
                assert_eq!(
                    mount_op_counter.fetch_add(1, SeqCst),
                    1,
                    "will_unmount was called more than once"
                );
            }
        };

        vdom = call_patch(
            &doc,
            &parent,
            &mailbox,
            vdom,
            div![
                "a",
                did_mount(did_mount_func.clone()),
                did_update(did_update_func.clone()),
                will_unmount(will_unmount_func.clone()),
            ],
        );
        assert!(
            node_ref.borrow().is_some(),
            "did_mount wasn't called and should have been"
        );
        assert_eq!(
            update_counter.load(SeqCst),
            0,
            "did_update was called and shouldn't have been"
        );
        let first_child = parent.first_child().unwrap();
        assert!(node_ref
            .borrow()
            .as_ref()
            .unwrap()
            .is_same_node(Some(&first_child)));

        // now modify the element, see if did_update gets called.
=======
        let old = seed::empty();
        call_patch(&doc, &parent, &mailbox, old, seed::empty());
        assert_eq!(parent.children().length(), 0);
    }

    /// Test that a text Node is correctly patched to an Element and vice versa
    #[wasm_bindgen_test]
    fn text_to_element_to_text() {
        let mailbox = Mailbox::new(|_msg: Msg| {});

        let doc = util::document();
        let parent = doc.create_element("div").unwrap();

        let mut vdom = seed::empty();
        vdom = call_patch(&doc, &parent, &mailbox, vdom, El::new_text("abc"));
        assert_eq!(parent.child_nodes().length(), 1);
        let text = parent
            .first_child()
            .unwrap()
            .dyn_ref::<Text>()
            .expect("not a Text node")
            .clone();
        assert_eq!(text.text_content().unwrap(), "abc");

        // change to a span (that contains a text node and styling).
        // span was specifically chosen here because text Els are saved with the span tag.
        // (or at least they were when the test was written.)
>>>>>>> 79d7bdcb
        vdom = call_patch(
            &doc,
            &parent,
            &mailbox,
            vdom,
<<<<<<< HEAD
            div![
                "a",
                attrs! {At::Href => "#"},
                did_mount(did_mount_func.clone()),
                did_update(did_update_func.clone()),
                will_unmount(will_unmount_func.clone()),
            ],
        );
        assert!(
            node_ref
                .borrow()
                .as_ref()
                .expect("will_unmount was called early")
                .is_same_node(Some(&first_child)),
            "node reference changed"
        );
        assert_eq!(
            update_counter.load(SeqCst),
            1,
            "did_update wasn't called and should have been"
        );

        // and now unmount the element to see if will_unmount gets called.
        call_patch(&doc, &parent, &mailbox, vdom, seed::empty());
        assert!(node_ref.borrow().is_none(), "will_unmount wasn't called");
=======
            span![style!["color" => "red"], "def"],
        );
        assert_eq!(parent.child_nodes().length(), 1);
        let element = parent
            .first_child()
            .unwrap()
            .dyn_ref::<Element>()
            .expect("not an Element node")
            .clone();
        assert_eq!(&element.tag_name().to_lowercase(), "span");

        // change back to a text node
        call_patch(&doc, &parent, &mailbox, vdom, El::new_text("abc"));
        assert_eq!(parent.child_nodes().length(), 1);
        let text = parent
            .first_child()
            .unwrap()
            .dyn_ref::<Text>()
            .expect("not a Text node")
            .clone();
        assert_eq!(text.text_content().unwrap(), "abc");
>>>>>>> 79d7bdcb
    }

    /// Tests an update() function that repeatedly uses a future with a Msg to modify the model
    #[wasm_bindgen_test(async)]
    fn update_promises() -> impl Future<Item = (), Error = JsValue> {
        struct Model(u32);

        #[derive(Clone)]
        struct Msg;

        fn update(_: Msg, model: &mut Model) -> Update<Msg> {
            model.0 += 1;

            if model.0 < 100 {
                Update::with_future_msg(future::ok(Msg)).skip()
            } else {
                Skip.into()
            }
        }

        fn view(_: &Model) -> El<Msg> {
            div!["test"]
        }

        let doc = util::document();
        let parent = doc.create_element("div").unwrap();

        let app = App::new(Model(0), update, view, parent, None, None).run();

        let app2 = app.clone();
        app.update_inner(Msg)
            .unwrap()
            .map_err(|_: ()| JsValue::UNDEFINED)
            .and_then(move |_| {
                assert_eq!(app2.data.model.borrow_mut().0, 100);
                Ok(())
            })
    }
}<|MERGE_RESOLUTION|>--- conflicted
+++ resolved
@@ -1183,30 +1183,86 @@
         );
     }
 
-<<<<<<< HEAD
-    /// Test that the lifecycle hooks are called correctly.
+    /// Test that an empty->empty transition is handled correctly.
+    #[wasm_bindgen_test]
+    fn root_empty_to_empty() {
+        let mailbox = Mailbox::new(|_msg: Msg| {});
+
+        let doc = util::document();
+        let parent = doc.create_element("div").unwrap();
+
+        let old = seed::empty();
+        call_patch(&doc, &parent, &mailbox, old, seed::empty());
+        assert_eq!(parent.children().length(), 0);
+    }
+
+    /// Test that a text Node is correctly patched to an Element and vice versa
+    #[wasm_bindgen_test]
+    fn text_to_element_to_text() {
+        let mailbox = Mailbox::new(|_msg: Msg| {});
+
+        let doc = util::document();
+        let parent = doc.create_element("div").unwrap();
+
+        let mut vdom = seed::empty();
+        vdom = call_patch(&doc, &parent, &mailbox, vdom, El::new_text("abc"));
+        assert_eq!(parent.child_nodes().length(), 1);
+        let text = parent
+            .first_child()
+            .unwrap()
+            .dyn_ref::<Text>()
+            .expect("not a Text node")
+            .clone();
+        assert_eq!(text.text_content().unwrap(), "abc");
+
+        // change to a span (that contains a text node and styling).
+        // span was specifically chosen here because text Els are saved with the span tag.
+        // (or at least they were when the test was written.)
+        vdom = call_patch(
+            &doc,
+            &parent,
+            &mailbox,
+            vdom,
+            span![style!["color" => "red"], "def"],
+        );
+        assert_eq!(parent.child_nodes().length(), 1);
+        let element = parent
+            .first_child()
+            .unwrap()
+            .dyn_ref::<Element>()
+            .expect("not an Element node")
+            .clone();
+        assert_eq!(&element.tag_name().to_lowercase(), "span");
+
+        // change back to a text node
+        call_patch(&doc, &parent, &mailbox, vdom, El::new_text("abc"));
+        assert_eq!(parent.child_nodes().length(), 1);
+        let text = parent
+            .first_child()
+            .unwrap()
+            .dyn_ref::<Text>()
+            .expect("not a Text node")
+            .clone();
+        assert_eq!(text.text_content().unwrap(), "abc");
+    }
+  
+  /// Test that the lifecycle hooks are called correctly.
     #[wasm_bindgen_test]
     fn lifecycle_hooks() {
         use std::sync::atomic::{AtomicUsize, Ordering::SeqCst};
 
-=======
-    /// Test that an empty->empty transition is handled correctly.
-    #[wasm_bindgen_test]
-    fn root_empty_to_empty() {
->>>>>>> 79d7bdcb
-        let mailbox = Mailbox::new(|_msg: Msg| {});
-
-        let doc = util::document();
+         let mailbox = Mailbox::new(|_msg: Msg| {});
+
+         let doc = util::document();
         let parent = doc.create_element("div").unwrap();
 
-<<<<<<< HEAD
-        let mut vdom = seed::empty();
-
-        let node_ref: Rc<RefCell<Option<Node>>> = Default::default();
+         let mut vdom = seed::empty();
+
+         let node_ref: Rc<RefCell<Option<Node>>> = Default::default();
         let mount_op_counter: Rc<AtomicUsize> = Default::default();
         let update_counter: Rc<AtomicUsize> = Default::default();
 
-        // A real view() function would recreate these closures on each call.
+         // A real view() function would recreate these closures on each call.
         // We create the closures once and then clone them, which is hopefully close enough.
         let did_mount_func = {
             let node_ref = node_ref.clone();
@@ -1242,7 +1298,7 @@
             }
         };
 
-        vdom = call_patch(
+         vdom = call_patch(
             &doc,
             &parent,
             &mailbox,
@@ -1270,42 +1326,12 @@
             .unwrap()
             .is_same_node(Some(&first_child)));
 
-        // now modify the element, see if did_update gets called.
-=======
-        let old = seed::empty();
-        call_patch(&doc, &parent, &mailbox, old, seed::empty());
-        assert_eq!(parent.children().length(), 0);
-    }
-
-    /// Test that a text Node is correctly patched to an Element and vice versa
-    #[wasm_bindgen_test]
-    fn text_to_element_to_text() {
-        let mailbox = Mailbox::new(|_msg: Msg| {});
-
-        let doc = util::document();
-        let parent = doc.create_element("div").unwrap();
-
-        let mut vdom = seed::empty();
-        vdom = call_patch(&doc, &parent, &mailbox, vdom, El::new_text("abc"));
-        assert_eq!(parent.child_nodes().length(), 1);
-        let text = parent
-            .first_child()
-            .unwrap()
-            .dyn_ref::<Text>()
-            .expect("not a Text node")
-            .clone();
-        assert_eq!(text.text_content().unwrap(), "abc");
-
-        // change to a span (that contains a text node and styling).
-        // span was specifically chosen here because text Els are saved with the span tag.
-        // (or at least they were when the test was written.)
->>>>>>> 79d7bdcb
+         // now modify the element, see if did_update gets called.
         vdom = call_patch(
             &doc,
             &parent,
             &mailbox,
             vdom,
-<<<<<<< HEAD
             div![
                 "a",
                 attrs! {At::Href => "#"},
@@ -1328,32 +1354,9 @@
             "did_update wasn't called and should have been"
         );
 
-        // and now unmount the element to see if will_unmount gets called.
+         // and now unmount the element to see if will_unmount gets called.
         call_patch(&doc, &parent, &mailbox, vdom, seed::empty());
         assert!(node_ref.borrow().is_none(), "will_unmount wasn't called");
-=======
-            span![style!["color" => "red"], "def"],
-        );
-        assert_eq!(parent.child_nodes().length(), 1);
-        let element = parent
-            .first_child()
-            .unwrap()
-            .dyn_ref::<Element>()
-            .expect("not an Element node")
-            .clone();
-        assert_eq!(&element.tag_name().to_lowercase(), "span");
-
-        // change back to a text node
-        call_patch(&doc, &parent, &mailbox, vdom, El::new_text("abc"));
-        assert_eq!(parent.child_nodes().length(), 1);
-        let text = parent
-            .first_child()
-            .unwrap()
-            .dyn_ref::<Text>()
-            .expect("not a Text node")
-            .clone();
-        assert_eq!(text.text_content().unwrap(), "abc");
->>>>>>> 79d7bdcb
     }
 
     /// Tests an update() function that repeatedly uses a future with a Msg to modify the model
